package org.apache.lucene.index;

/*
 * Licensed to the Apache Software Foundation (ASF) under one or more
 * contributor license agreements.  See the NOTICE file distributed with
 * this work for additional information regarding copyright ownership.
 * The ASF licenses this file to You under the Apache License, Version 2.0
 * (the "License"); you may not use this file except in compliance with
 * the License.  You may obtain a copy of the License at
 *
 *     http://www.apache.org/licenses/LICENSE-2.0
 *
 * Unless required by applicable law or agreed to in writing, software
 * distributed under the License is distributed on an "AS IS" BASIS,
 * WITHOUT WARRANTIES OR CONDITIONS OF ANY KIND, either express or implied.
 * See the License for the specific language governing permissions and
 * limitations under the License.
 */

import java.io.IOException;
import java.util.Arrays;
import java.util.HashSet;
import java.util.Iterator;
import java.util.Random;

import org.apache.lucene.analysis.MockAnalyzer;
import org.apache.lucene.codecs.Codec;
import org.apache.lucene.codecs.FieldsProducer;
import org.apache.lucene.codecs.lucene40.Lucene40RWCodec;
import org.apache.lucene.codecs.lucene41.Lucene41RWCodec;
import org.apache.lucene.codecs.lucene42.Lucene42RWCodec;
import org.apache.lucene.codecs.mocksep.MockSepPostingsFormat;
import org.apache.lucene.document.Document;
import org.apache.lucene.document.Field.Store;
import org.apache.lucene.document.FieldType;
import org.apache.lucene.document.NumericDocValuesField;
import org.apache.lucene.document.StringField;
import org.apache.lucene.document.TextField;
import org.apache.lucene.index.FieldInfo.DocValuesType;
import org.apache.lucene.index.FieldInfo.IndexOptions;
import org.apache.lucene.search.DocIdSetIterator;
import org.apache.lucene.search.IndexSearcher;
import org.apache.lucene.search.PhraseQuery;
import org.apache.lucene.search.Query;
import org.apache.lucene.search.ScoreDoc;
import org.apache.lucene.store.Directory;
import org.apache.lucene.util.Bits;
import org.apache.lucene.util.BytesRef;
import org.apache.lucene.util.Constants;
import org.apache.lucene.util.InfoStream;
import org.apache.lucene.util.LuceneTestCase;
import org.apache.lucene.util._TestUtil;
import org.junit.BeforeClass;

// TODO: test multiple codecs here?

// TODO
//   - test across fields
//   - fix this test to run once for all codecs
//   - make more docs per term, to test > 1 level skipping
//   - test all combinations of payloads/not and omitTF/not
//   - test w/ different indexDivisor
//   - test field where payload length rarely changes
//   - 0-term fields
//   - seek/skip to same term/doc i'm already on
//   - mix in deleted docs
//   - seek, skip beyond end -- assert returns false
//   - seek, skip to things that don't exist -- ensure it
//     goes to 1 before next one known to exist
//   - skipTo(term)
//   - skipTo(doc)

public class TestCodecs extends LuceneTestCase {
  private static String[] fieldNames = new String[] {"one", "two", "three", "four"};

  private static int NUM_TEST_ITER;
  private final static int NUM_TEST_THREADS = 3;
  private final static int NUM_FIELDS = 4;
  private final static int NUM_TERMS_RAND = 50; // must be > 16 to test skipping
  private final static int DOC_FREQ_RAND = 500; // must be > 16 to test skipping
  private final static int TERM_DOC_FREQ_RAND = 20;

  @BeforeClass
  public static void beforeClass() {
    NUM_TEST_ITER = atLeast(20);
  }

  class FieldData implements Comparable<FieldData> {
    final FieldInfo fieldInfo;
    final TermData[] terms;
    final boolean omitTF;
    final boolean storePayloads;

    public FieldData(final String name, final FieldInfos.Builder fieldInfos, final TermData[] terms, final boolean omitTF, final boolean storePayloads) {
      this.omitTF = omitTF;
      this.storePayloads = storePayloads;
      // TODO: change this test to use all three
      fieldInfo = fieldInfos.addOrUpdate(name, new IndexableFieldType() {

        @Override
        public boolean indexed() { return true; }

        @Override
        public boolean stored() { return false; }

        @Override
        public boolean tokenized() { return false; }

        @Override
        public boolean storeTermVectors() { return false; }

        @Override
        public boolean storeTermVectorOffsets() { return false; }

        @Override
        public boolean storeTermVectorPositions() { return false; }

        @Override
        public boolean storeTermVectorPayloads() { return false; }

        @Override
        public boolean omitNorms() { return false; }

        @Override
        public IndexOptions indexOptions() { return omitTF ? IndexOptions.DOCS_ONLY : IndexOptions.DOCS_AND_FREQS_AND_POSITIONS; }

        @Override
        public DocValuesType docValueType() { return null; }
      });
      if (storePayloads) {
        fieldInfo.setStorePayloads();
      }
      this.terms = terms;
      for(int i=0;i<terms.length;i++)
        terms[i].field = this;

      Arrays.sort(terms);
    }

    @Override
    public int compareTo(final FieldData other) {
      return fieldInfo.name.compareTo(other.fieldInfo.name);
    }
  }

  class PositionData {
    int pos;
    BytesRef payload;

    PositionData(final int pos, final BytesRef payload) {
      this.pos = pos;
      this.payload = payload;
    }
  }

  class TermData implements Comparable<TermData> {
    String text2;
    final BytesRef text;
    int[] docs;
    PositionData[][] positions;
    FieldData field;

    public TermData(final String text, final int[] docs, final PositionData[][] positions) {
      this.text = new BytesRef(text);
      this.text2 = text;
      this.docs = docs;
      this.positions = positions;
    }

    @Override
    public int compareTo(final TermData o) {
      return text.compareTo(o.text);
    }
  }

  final private static String SEGMENT = "0";

  TermData[] makeRandomTerms(final boolean omitTF, final boolean storePayloads) {
    final int numTerms = 1+random().nextInt(NUM_TERMS_RAND);
    //final int numTerms = 2;
    final TermData[] terms = new TermData[numTerms];

    final HashSet<String> termsSeen = new HashSet<String>();

    for(int i=0;i<numTerms;i++) {

      // Make term text
      String text2;
      while(true) {
        text2 = _TestUtil.randomUnicodeString(random());
        if (!termsSeen.contains(text2) && !text2.endsWith(".")) {
          termsSeen.add(text2);
          break;
        }
      }

      final int docFreq = 1+random().nextInt(DOC_FREQ_RAND);
      final int[] docs = new int[docFreq];
      PositionData[][] positions;

      if (!omitTF)
        positions = new PositionData[docFreq][];
      else
        positions = null;

      int docID = 0;
      for(int j=0;j<docFreq;j++) {
        docID += _TestUtil.nextInt(random(), 1, 10);
        docs[j] = docID;

        if (!omitTF) {
          final int termFreq = 1+random().nextInt(TERM_DOC_FREQ_RAND);
          positions[j] = new PositionData[termFreq];
          int position = 0;
          for(int k=0;k<termFreq;k++) {
            position += _TestUtil.nextInt(random(), 1, 10);

            final BytesRef payload;
            if (storePayloads && random().nextInt(4) == 0) {
              final byte[] bytes = new byte[1+random().nextInt(5)];
              for(int l=0;l<bytes.length;l++) {
                bytes[l] = (byte) random().nextInt(255);
              }
              payload = new BytesRef(bytes);
            } else {
              payload = null;
            }

            positions[j][k] = new PositionData(position, payload);
          }
        }
      }

      terms[i] = new TermData(text2, docs, positions);
    }

    return terms;
  }

  public void testFixedPostings() throws Throwable {
    final int NUM_TERMS = 100;
    final TermData[] terms = new TermData[NUM_TERMS];
    for(int i=0;i<NUM_TERMS;i++) {
      final int[] docs = new int[] {i};
      final String text = Integer.toString(i, Character.MAX_RADIX);
      terms[i] = new TermData(text, docs, null);
    }

    final FieldInfos.Builder builder = new FieldInfos.Builder();

    final FieldData field = new FieldData("field", builder, terms, true, false);
    final FieldData[] fields = new FieldData[] {field};
    final FieldInfos fieldInfos = builder.finish();
    final Directory dir = newDirectory();
    this.write(fieldInfos, dir, fields);
    Codec codec = Codec.getDefault();
    final SegmentInfo si = new SegmentInfo(dir, Constants.LUCENE_MAIN_VERSION, SEGMENT, 10000, false, codec, null);

    final FieldsProducer reader = codec.postingsFormat().fieldsProducer(new SegmentReadState(dir, si, fieldInfos, newIOContext(random())));

    final Iterator<String> fieldsEnum = reader.iterator();
    String fieldName = fieldsEnum.next();
    assertNotNull(fieldName);
    final Terms terms2 = reader.terms(fieldName);
    assertNotNull(terms2);

    final TermsEnum termsEnum = terms2.iterator(null);

    DocsEnum docsEnum = null;
    for(int i=0;i<NUM_TERMS;i++) {
      final BytesRef term = termsEnum.next();
      assertNotNull(term);
      assertEquals(terms[i].text2, term.utf8ToString());

      // do this twice to stress test the codec's reuse, ie,
      // make sure it properly fully resets (rewinds) its
      // internal state:
      for(int iter=0;iter<2;iter++) {
        docsEnum = _TestUtil.docs(random(), termsEnum, null,  docsEnum, DocsEnum.FLAG_NONE);
        assertEquals(terms[i].docs[0], docsEnum.nextDoc());
        assertEquals(DocIdSetIterator.NO_MORE_DOCS, docsEnum.nextDoc());
      }
    }
    assertNull(termsEnum.next());

    for(int i=0;i<NUM_TERMS;i++) {
      assertEquals(termsEnum.seekCeil(new BytesRef(terms[i].text2)), TermsEnum.SeekStatus.FOUND);
    }

    assertFalse(fieldsEnum.hasNext());
    reader.close();
    dir.close();
  }

  public void testRandomPostings() throws Throwable {
    final FieldInfos.Builder builder = new FieldInfos.Builder();

    final FieldData[] fields = new FieldData[NUM_FIELDS];
    for(int i=0;i<NUM_FIELDS;i++) {
      final boolean omitTF = 0==(i%3);
      final boolean storePayloads = 1==(i%3);
      fields[i] = new FieldData(fieldNames[i], builder, this.makeRandomTerms(omitTF, storePayloads), omitTF, storePayloads);
    }

    final Directory dir = newDirectory();
    final FieldInfos fieldInfos = builder.finish();

    if (VERBOSE) {
      System.out.println("TEST: now write postings");
    }

    this.write(fieldInfos, dir, fields);
    Codec codec = Codec.getDefault();
    final SegmentInfo si = new SegmentInfo(dir, Constants.LUCENE_MAIN_VERSION, SEGMENT, 10000, false, codec, null);

    if (VERBOSE) {
      System.out.println("TEST: now read postings");
    }
    final FieldsProducer terms = codec.postingsFormat().fieldsProducer(new SegmentReadState(dir, si, fieldInfos, newIOContext(random())));

    final Verify[] threads = new Verify[NUM_TEST_THREADS-1];
    for(int i=0;i<NUM_TEST_THREADS-1;i++) {
      threads[i] = new Verify(si, fields, terms);
      threads[i].setDaemon(true);
      threads[i].start();
    }

    new Verify(si, fields, terms).run();

    for(int i=0;i<NUM_TEST_THREADS-1;i++) {
      threads[i].join();
      assert !threads[i].failed;
    }

    terms.close();
    dir.close();
  }

  public void testSepPositionAfterMerge() throws IOException {
    final Directory dir = newDirectory();
    final IndexWriterConfig config = newIndexWriterConfig(TEST_VERSION_CURRENT,
      new MockAnalyzer(random()));
    config.setMergePolicy(newLogMergePolicy());
    config.setCodec(_TestUtil.alwaysPostingsFormat(new MockSepPostingsFormat()));
    final IndexWriter writer = new IndexWriter(dir, config);

    try {
      final PhraseQuery pq = new PhraseQuery();
      pq.add(new Term("content", "bbb"));
      pq.add(new Term("content", "ccc"));

      final Document doc = new Document();
      FieldType customType = new FieldType(TextField.TYPE_NOT_STORED);
      customType.setOmitNorms(true);
      doc.add(newField("content", "aaa bbb ccc ddd", customType));

      // add document and force commit for creating a first segment
      writer.addDocument(doc);
      writer.commit();

      ScoreDoc[] results = this.search(writer, pq, 5);
      assertEquals(1, results.length);
      assertEquals(0, results[0].doc);

      // add document and force commit for creating a second segment
      writer.addDocument(doc);
      writer.commit();

      // at this point, there should be at least two segments
      results = this.search(writer, pq, 5);
      assertEquals(2, results.length);
      assertEquals(0, results[0].doc);

      writer.forceMerge(1);

      // optimise to merge the segments.
      results = this.search(writer, pq, 5);
      assertEquals(2, results.length);
      assertEquals(0, results[0].doc);
    }
    finally {
      writer.close();
      dir.close();
    }
  }

  private ScoreDoc[] search(final IndexWriter writer, final Query q, final int n) throws IOException {
    final IndexReader reader = writer.getReader();
    final IndexSearcher searcher = newSearcher(reader);
    try {
      return searcher.search(q, null, n).scoreDocs;
    }
    finally {
      reader.close();
    }
  }

  private class Verify extends Thread {
    final Fields termsDict;
    final FieldData[] fields;
    final SegmentInfo si;
    volatile boolean failed;

    Verify(final SegmentInfo si, final FieldData[] fields, final Fields termsDict) {
      this.fields = fields;
      this.termsDict = termsDict;
      this.si = si;
    }

    @Override
    public void run() {
      try {
        this._run();
      } catch (final Throwable t) {
        failed = true;
        throw new RuntimeException(t);
      }
    }

    private void verifyDocs(final int[] docs, final PositionData[][] positions, final DocsEnum docsEnum, final boolean doPos) throws Throwable {
      for(int i=0;i<docs.length;i++) {
        final int doc = docsEnum.nextDoc();
        assertTrue(doc != DocIdSetIterator.NO_MORE_DOCS);
        assertEquals(docs[i], doc);
        if (doPos) {
          this.verifyPositions(positions[i], docsEnum);
        }
      }
      assertEquals(DocIdSetIterator.NO_MORE_DOCS, docsEnum.nextDoc());
    }

    byte[] data = new byte[10];

    private void verifyPositions(final PositionData[] positions, final DocsEnum posEnum) throws Throwable {
      for(int i=0;i<positions.length;i++) {
        final int pos = posEnum.nextPosition();
        assertEquals(positions[i].pos, pos);
        if (positions[i].payload != null) {
          assertNotNull(posEnum.getPayload());
          if (random().nextInt(3) < 2) {
            // Verify the payload bytes
            final BytesRef otherPayload = posEnum.getPayload();
            assertTrue("expected=" + positions[i].payload.toString() + " got=" + otherPayload.toString(), positions[i].payload.equals(otherPayload));
          }
        } else {
          assertNull(posEnum.getPayload());
        }
      }
    }

    public void _run() throws Throwable {

      for(int iter=0;iter<NUM_TEST_ITER;iter++) {
        final FieldData field = fields[random().nextInt(fields.length)];
        final TermsEnum termsEnum = termsDict.terms(field.fieldInfo.name).iterator(null);

        int upto = 0;
        // Test straight enum of the terms:
        while(true) {
          final BytesRef term = termsEnum.next();
          if (term == null) {
            break;
          }
          final BytesRef expected = new BytesRef(field.terms[upto++].text2);
          assertTrue("expected=" + expected + " vs actual " + term, expected.bytesEquals(term));
        }
        assertEquals(upto, field.terms.length);

        // Test random seek:
        TermData term = field.terms[random().nextInt(field.terms.length)];
        TermsEnum.SeekStatus status = termsEnum.seekCeil(new BytesRef(term.text2));
        assertEquals(status, TermsEnum.SeekStatus.FOUND);
        assertEquals(term.docs.length, termsEnum.docFreq());
        if (field.omitTF) {
          this.verifyDocs(term.docs, term.positions, _TestUtil.docs(random(), termsEnum, null, null, DocsEnum.FLAG_NONE), false);
        } else {
          this.verifyDocs(term.docs, term.positions, termsEnum.docsAndPositions(null, null), true);
        }

        // Test random seek by ord:
        final int idx = random().nextInt(field.terms.length);
        term = field.terms[idx];
        boolean success = false;
        try {
          termsEnum.seekExact(idx);
          success = true;
        } catch (UnsupportedOperationException uoe) {
          // ok -- skip it
        }
        if (success) {
          assertEquals(status, TermsEnum.SeekStatus.FOUND);
          assertTrue(termsEnum.term().bytesEquals(new BytesRef(term.text2)));
          assertEquals(term.docs.length, termsEnum.docFreq());
          if (field.omitTF) {
            this.verifyDocs(term.docs, term.positions, _TestUtil.docs(random(), termsEnum, null, null, DocsEnum.FLAG_NONE), false);
          } else {
            this.verifyDocs(term.docs, term.positions, termsEnum.docsAndPositions(null, null), true);
          }
        }

        // Test seek to non-existent terms:
        if (VERBOSE) {
          System.out.println("TEST: seek non-exist terms");
        }
        for(int i=0;i<100;i++) {
          final String text2 = _TestUtil.randomUnicodeString(random()) + ".";
          status = termsEnum.seekCeil(new BytesRef(text2));
          assertTrue(status == TermsEnum.SeekStatus.NOT_FOUND ||
                     status == TermsEnum.SeekStatus.END);
        }

        // Seek to each term, backwards:
        if (VERBOSE) {
          System.out.println("TEST: seek terms backwards");
        }
        for(int i=field.terms.length-1;i>=0;i--) {
          assertEquals(Thread.currentThread().getName() + ": field=" + field.fieldInfo.name + " term=" + field.terms[i].text2, TermsEnum.SeekStatus.FOUND, termsEnum.seekCeil(new BytesRef(field.terms[i].text2)));
          assertEquals(field.terms[i].docs.length, termsEnum.docFreq());
        }

        // Seek to each term by ord, backwards
        for(int i=field.terms.length-1;i>=0;i--) {
          try {
            termsEnum.seekExact(i);
            assertEquals(field.terms[i].docs.length, termsEnum.docFreq());
            assertTrue(termsEnum.term().bytesEquals(new BytesRef(field.terms[i].text2)));
          } catch (UnsupportedOperationException uoe) {
          }
        }

        // Seek to non-existent empty-string term
        status = termsEnum.seekCeil(new BytesRef(""));
        assertNotNull(status);
        //assertEquals(TermsEnum.SeekStatus.NOT_FOUND, status);

        // Make sure we're now pointing to first term
        assertTrue(termsEnum.term().bytesEquals(new BytesRef(field.terms[0].text2)));

        // Test docs enum
        termsEnum.seekCeil(new BytesRef(""));
        upto = 0;
        do {
          term = field.terms[upto];
          if (random().nextInt(3) == 1) {
            final DocsEnum docs;
<<<<<<< HEAD
            final DocsEnum docsAndFreqs;
            final DocsEnum postings;
=======
            final DocsAndPositionsEnum postings;
>>>>>>> 9c47892d
            if (!field.omitTF) {
              postings = termsEnum.docsAndPositions(null, null);
              if (postings != null) {
                docs = postings;
              } else {
                docs = _TestUtil.docs(random(), termsEnum, null, null, DocsEnum.FLAG_FREQS);
              }
            } else {
              postings = null;
              docs = _TestUtil.docs(random(), termsEnum, null, null, DocsEnum.FLAG_NONE);
            }
            assertNotNull(docs);
            int upto2 = -1;
            boolean ended = false;
            while(upto2 < term.docs.length-1) {
              // Maybe skip:
              final int left = term.docs.length-upto2;
              int doc;
              if (random().nextInt(3) == 1 && left >= 1) {
                final int inc = 1+random().nextInt(left-1);
                upto2 += inc;
                if (random().nextInt(2) == 1) {
                  doc = docs.advance(term.docs[upto2]);
                  assertEquals(term.docs[upto2], doc);
                } else {
                  doc = docs.advance(1+term.docs[upto2]);
                  if (doc == DocIdSetIterator.NO_MORE_DOCS) {
                    // skipped past last doc
                    assert upto2 == term.docs.length-1;
                    ended = true;
                    break;
                  } else {
                    // skipped to next doc
                    assert upto2 < term.docs.length-1;
                    if (doc >= term.docs[1+upto2]) {
                      upto2++;
                    }
                  }
                }
              } else {
                doc = docs.nextDoc();
                assertTrue(doc != -1);
                upto2++;
              }
              assertEquals(term.docs[upto2], doc);
              if (!field.omitTF) {
                assertEquals(term.positions[upto2].length, postings.freq());
                if (random().nextInt(2) == 1) {
                  this.verifyPositions(term.positions[upto2], postings);
                }
              }
            }

            if (!ended) {
              assertEquals(DocIdSetIterator.NO_MORE_DOCS, docs.nextDoc());
            }
          }
          upto++;

        } while (termsEnum.next() != null);

        assertEquals(upto, field.terms.length);
      }
    }
  }

  private static class DataFields extends Fields {
    private final FieldData[] fields;

    public DataFields(FieldData[] fields) {
      // already sorted:
      this.fields = fields;
    }

    @Override
    public Iterator<String> iterator() {
      return new Iterator<String>() {
        int upto = -1;

        @Override
        public boolean hasNext() {
          return upto+1 < fields.length;
        }

        @Override
        public String next() {
          upto++;
          return fields[upto].fieldInfo.name;
        }

        @Override
        public void remove() {
          throw new UnsupportedOperationException();
        }
      };
    }

    @Override
    public Terms terms(String field) {
      // Slow linear search:
      for(FieldData fieldData : fields) {
        if (fieldData.fieldInfo.name.equals(field)) {
          return new DataTerms(fieldData);
        }
      }
      return null;
    }

    @Override
    public int size() {
      return fields.length;
    }
  }

  private static class DataTerms extends Terms {
    final FieldData fieldData;

    public DataTerms(FieldData fieldData) {
      this.fieldData = fieldData;
    }

    @Override
    public TermsEnum iterator(TermsEnum reuse) {
      return new DataTermsEnum(fieldData);
    }

    @Override
    public long size() {
      throw new UnsupportedOperationException();
    }

    @Override
    public long getSumTotalTermFreq() {
      throw new UnsupportedOperationException();
    }

    @Override
    public long getSumDocFreq() {
      throw new UnsupportedOperationException();
    }

    @Override
    public int getDocCount() {
      throw new UnsupportedOperationException();
    }

    @Override
    public boolean hasFreqs() {
      return fieldData.fieldInfo.getIndexOptions().compareTo(IndexOptions.DOCS_AND_FREQS) >= 0;
    }

    @Override
    public boolean hasOffsets() {
      return fieldData.fieldInfo.getIndexOptions().compareTo(IndexOptions.DOCS_AND_FREQS_AND_POSITIONS_AND_OFFSETS) >= 0;
    }

    @Override
    public boolean hasPositions() {
      return fieldData.fieldInfo.getIndexOptions().compareTo(IndexOptions.DOCS_AND_FREQS_AND_POSITIONS) >= 0;
    }

    @Override
    public boolean hasPayloads() {
      return fieldData.fieldInfo.hasPayloads();
    }
  }

  private static class DataTermsEnum extends TermsEnum {
    final FieldData fieldData;
    private int upto = -1;

    public DataTermsEnum(FieldData fieldData) {
      this.fieldData = fieldData;
    }

    @Override
    public BytesRef next() {
      upto++;
      if (upto == fieldData.terms.length) {
        return null;
      }

      return term();
    }

    @Override
    public BytesRef term() {
      return fieldData.terms[upto].text;
    }

    @Override
    public SeekStatus seekCeil(BytesRef text) {
      // Stupid linear impl:
      for(int i=0;i<fieldData.terms.length;i++) {
        int cmp = fieldData.terms[i].text.compareTo(text);
        if (cmp == 0) {
          upto = i;
          return SeekStatus.FOUND;
        } else if (cmp > 0) {
          upto = i;
          return SeekStatus.NOT_FOUND;
        }
      }

      return SeekStatus.END;
    }

    @Override
    public void seekExact(long ord) {
      throw new UnsupportedOperationException();
    }

    @Override
    public long ord() {
      throw new UnsupportedOperationException();
    }

    @Override
    public int docFreq() {
      throw new UnsupportedOperationException();
    }
  
    @Override
    public long totalTermFreq() {
      throw new UnsupportedOperationException();
    }

    @Override
    public DocsEnum docs(Bits liveDocs, DocsEnum reuse, int flags) {
      assert liveDocs == null;
      return new DataDocsAndPositionsEnum(fieldData.terms[upto]);
    }

    @Override
    public DocsAndPositionsEnum docsAndPositions(Bits liveDocs, DocsAndPositionsEnum reuse, int flags) {
      assert liveDocs == null;
      return new DataDocsAndPositionsEnum(fieldData.terms[upto]);
    }
  }

  private static class DataDocsAndPositionsEnum extends DocsAndPositionsEnum {
    final TermData termData;
    int docUpto = -1;
    int posUpto;

    public DataDocsAndPositionsEnum(TermData termData) {
      this.termData = termData;
    }

    @Override
    public long cost() {
      throw new UnsupportedOperationException();
    }

    @Override
    public int nextDoc() {
      docUpto++;
      if (docUpto == termData.docs.length) {
        return NO_MORE_DOCS;
      }
      posUpto = -1;
      return docID();
    }

    @Override
    public int docID() {
      return termData.docs[docUpto];
    }

    @Override
    public int advance(int target) {
      // Slow linear impl:
      nextDoc();
      while (docID() < target) {
        nextDoc();
      }

      return docID();
    }

    @Override
    public int freq() {
      return termData.positions[docUpto].length;
    }

    @Override
    public int nextPosition() {
      posUpto++;
      return termData.positions[docUpto][posUpto].pos;
    }

    @Override
    public BytesRef getPayload() {
      return termData.positions[docUpto][posUpto].payload;
    }
    
    @Override
    public int startOffset() {
      throw new UnsupportedOperationException();
    }

    @Override
    public int endOffset() {
      throw new UnsupportedOperationException();
    }
  }

  private void write(final FieldInfos fieldInfos, final Directory dir, final FieldData[] fields) throws Throwable {

    final Codec codec = Codec.getDefault();
    final SegmentInfo si = new SegmentInfo(dir, Constants.LUCENE_MAIN_VERSION, SEGMENT, 10000, false, codec, null);
    final SegmentWriteState state = new SegmentWriteState(InfoStream.getDefault(), dir, si, fieldInfos, null, newIOContext(random()));

    Arrays.sort(fields);
    codec.postingsFormat().fieldsConsumer(state).write(new DataFields(fields));
  }
  
  public void testDocsOnlyFreq() throws Exception {
    // tests that when fields are indexed with DOCS_ONLY, the Codec
    // returns 1 in docsEnum.freq()
    Directory dir = newDirectory();
    Random random = random();
    IndexWriter writer = new IndexWriter(dir, newIndexWriterConfig(
        TEST_VERSION_CURRENT, new MockAnalyzer(random)));
    // we don't need many documents to assert this, but don't use one document either
    int numDocs = atLeast(random, 50);
    for (int i = 0; i < numDocs; i++) {
      Document doc = new Document();
      doc.add(new StringField("f", "doc", Store.NO));
      writer.addDocument(doc);
    }
    writer.close();
    
    Term term = new Term("f", new BytesRef("doc"));
    DirectoryReader reader = DirectoryReader.open(dir);
    for (AtomicReaderContext ctx : reader.leaves()) {
      DocsEnum de = ctx.reader().termDocsEnum(term);
      while (de.nextDoc() != DocIdSetIterator.NO_MORE_DOCS) {
        assertEquals("wrong freq for doc " + de.docID(), 1, de.freq());
      }
    }
    reader.close();
    
    dir.close();
  }
  
  public void testDisableImpersonation() throws Exception {
    Codec[] oldCodecs = new Codec[] { new Lucene40RWCodec(), new Lucene41RWCodec(), new Lucene42RWCodec() };
    Directory dir = newDirectory();
    IndexWriterConfig conf = newIndexWriterConfig(TEST_VERSION_CURRENT, new MockAnalyzer(random()));
    conf.setCodec(oldCodecs[random().nextInt(oldCodecs.length)]);
    IndexWriter writer = new IndexWriter(dir, conf);
    
    Document doc = new Document();
    doc.add(new StringField("f", "bar", Store.YES));
    doc.add(new NumericDocValuesField("n", 18L));
    writer.addDocument(doc);
    
    OLD_FORMAT_IMPERSONATION_IS_ACTIVE = false;
    try {
      writer.close();
      fail("should not have succeeded to impersonate an old format!");
    } catch (UnsupportedOperationException e) {
      writer.rollback();
    } finally {
      OLD_FORMAT_IMPERSONATION_IS_ACTIVE = true;
    }
    
    dir.close();
  }
  
}<|MERGE_RESOLUTION|>--- conflicted
+++ resolved
@@ -16,12 +16,6 @@
  * See the License for the specific language governing permissions and
  * limitations under the License.
  */
-
-import java.io.IOException;
-import java.util.Arrays;
-import java.util.HashSet;
-import java.util.Iterator;
-import java.util.Random;
 
 import org.apache.lucene.analysis.MockAnalyzer;
 import org.apache.lucene.codecs.Codec;
@@ -52,6 +46,12 @@
 import org.apache.lucene.util._TestUtil;
 import org.junit.BeforeClass;
 
+import java.io.IOException;
+import java.util.Arrays;
+import java.util.HashSet;
+import java.util.Iterator;
+import java.util.Random;
+
 // TODO: test multiple codecs here?
 
 // TODO
@@ -543,12 +543,7 @@
           term = field.terms[upto];
           if (random().nextInt(3) == 1) {
             final DocsEnum docs;
-<<<<<<< HEAD
-            final DocsEnum docsAndFreqs;
             final DocsEnum postings;
-=======
-            final DocsAndPositionsEnum postings;
->>>>>>> 9c47892d
             if (!field.omitTF) {
               postings = termsEnum.docsAndPositions(null, null);
               if (postings != null) {
@@ -779,22 +774,21 @@
     @Override
     public DocsEnum docs(Bits liveDocs, DocsEnum reuse, int flags) {
       assert liveDocs == null;
-      return new DataDocsAndPositionsEnum(fieldData.terms[upto]);
-    }
-
-    @Override
-    public DocsAndPositionsEnum docsAndPositions(Bits liveDocs, DocsAndPositionsEnum reuse, int flags) {
-      assert liveDocs == null;
-      return new DataDocsAndPositionsEnum(fieldData.terms[upto]);
-    }
-  }
-
-  private static class DataDocsAndPositionsEnum extends DocsAndPositionsEnum {
+      return new DataDocsEnum(fieldData.terms[upto]);
+    }
+
+    @Override
+    public DocsEnum docsAndPositions(Bits liveDocs, DocsEnum reuse, int flags) {
+      return docs(liveDocs, reuse, flags);
+    }
+  }
+
+  private static class DataDocsEnum extends DocsEnum {
     final TermData termData;
     int docUpto = -1;
     int posUpto;
 
-    public DataDocsAndPositionsEnum(TermData termData) {
+    public DataDocsEnum(TermData termData) {
       this.termData = termData;
     }
 
