/*
 * Licensed to the Apache Software Foundation (ASF) under one or more
 * contributor license agreements.  See the NOTICE file distributed with
 * this work for additional information regarding copyright ownership.
 * The ASF licenses this file to You under the Apache License, Version 2.0
 * (the "License"); you may not use this file except in compliance with
 * the License.  You may obtain a copy of the License at
 *
 *     http://www.apache.org/licenses/LICENSE-2.0
 *
 * Unless required by applicable law or agreed to in writing, software
 * distributed under the License is distributed on an "AS IS" BASIS,
 * WITHOUT WARRANTIES OR CONDITIONS OF ANY KIND, either express or implied.
 * See the License for the specific language governing permissions and
 * limitations under the License.
 */
package org.apache.solr.client.solrj.io.stream;

import java.io.IOException;
import java.util.ArrayList;
import java.util.Collection;
import java.util.Collections;
import java.util.HashMap;
import java.util.HashSet;
import java.util.List;
import java.util.Locale;
import java.util.Map;
import java.util.Map.Entry;
import java.util.TreeSet;
import java.util.concurrent.Callable;
import java.util.concurrent.ExecutorService;
import java.util.concurrent.Future;
import java.util.stream.Collectors;

import org.apache.solr.client.solrj.impl.CloudSolrClient;
import org.apache.solr.client.solrj.io.Tuple;
import org.apache.solr.client.solrj.io.comp.ComparatorOrder;
import org.apache.solr.client.solrj.io.comp.FieldComparator;
import org.apache.solr.client.solrj.io.comp.MultipleFieldComparator;
import org.apache.solr.client.solrj.io.comp.StreamComparator;
import org.apache.solr.client.solrj.io.stream.expr.Explanation;
import org.apache.solr.client.solrj.io.stream.expr.Explanation.ExpressionType;
import org.apache.solr.client.solrj.io.stream.expr.Expressible;
import org.apache.solr.client.solrj.io.stream.expr.StreamExplanation;
import org.apache.solr.client.solrj.io.stream.expr.StreamExpression;
import org.apache.solr.client.solrj.io.stream.expr.StreamExpressionNamedParameter;
import org.apache.solr.client.solrj.io.stream.expr.StreamExpressionValue;
import org.apache.solr.client.solrj.io.stream.expr.StreamFactory;
import org.apache.solr.common.cloud.Aliases;
import org.apache.solr.common.cloud.ClusterState;
import org.apache.solr.common.cloud.DocCollection;
import org.apache.solr.common.cloud.Slice;
import org.apache.solr.common.cloud.ZkStateReader;
import org.apache.solr.common.params.ModifiableSolrParams;
import org.apache.solr.common.params.SolrParams;
import org.apache.solr.common.util.ExecutorUtil;
import org.apache.solr.common.util.SolrjNamedThreadFactory;
import org.apache.solr.common.util.StrUtils;

import static org.apache.solr.common.params.CommonParams.DISTRIB;
import static org.apache.solr.common.params.CommonParams.SORT;

/**
 * Connects to Zookeeper to pick replicas from a specific collection to send the query to.
 * Under the covers the SolrStream instances send the query to the replicas.
 * SolrStreams are opened using a thread pool, but a single thread is used
 * to iterate and merge Tuples from each SolrStream.
 **/

public class CloudSolrStream extends TupleStream implements Expressible {

  private static final long serialVersionUID = 1;

  protected String zkHost;
  protected String collection;
  protected SolrParams params;
  protected Map<String, String> fieldMappings;
  protected StreamComparator comp;
  private boolean trace;
  protected transient Map<String, Tuple> eofTuples;
  protected transient CloudSolrClient cloudSolrClient;
  protected transient List<TupleStream> solrStreams;
  protected transient TreeSet<TupleWrapper> tuples;
  protected transient StreamContext streamContext;

  // Used by parallel stream
  protected CloudSolrStream(){
    
  }

  /**
   * @param zkHost         Zookeeper ensemble connection string
   * @param collectionName Name of the collection to operate on
   * @param params         Map&lt;String, String[]&gt; of parameter/value pairs
   * @throws IOException Something went wrong
   */
  public CloudSolrStream(String zkHost, String collectionName, SolrParams params) throws IOException {
    init(collectionName, zkHost, params);
  }

  public CloudSolrStream(StreamExpression expression, StreamFactory factory) throws IOException{   
    // grab all parameters out
    String collectionName = factory.getValueOperand(expression, 0);
    List<StreamExpressionNamedParameter> namedParams = factory.getNamedOperands(expression);
    StreamExpressionNamedParameter aliasExpression = factory.getNamedOperand(expression, "aliases");
    StreamExpressionNamedParameter zkHostExpression = factory.getNamedOperand(expression, "zkHost");

    // Collection Name
    if(null == collectionName){
      throw new IOException(String.format(Locale.ROOT,"invalid expression %s - collectionName expected as first operand",expression));
    }

    // Validate there are no unknown parameters - zkHost and alias are namedParameter so we don't need to count it twice
    if(expression.getParameters().size() != 1 + namedParams.size()){
      throw new IOException(String.format(Locale.ROOT,"invalid expression %s - unknown operands found",expression));
    }
    
    // Named parameters - passed directly to solr as solrparams
    if(0 == namedParams.size()){
      throw new IOException(String.format(Locale.ROOT,"invalid expression %s - at least one named parameter expected. eg. 'q=*:*'",expression));
    }
    
    ModifiableSolrParams mParams = new ModifiableSolrParams();
    for(StreamExpressionNamedParameter namedParam : namedParams){
      if(!namedParam.getName().equals("zkHost") && !namedParam.getName().equals("aliases")){
        mParams.add(namedParam.getName(), namedParam.getParameter().toString().trim());
      }
    }

    // Aliases, optional, if provided then need to split
    if(null != aliasExpression && aliasExpression.getParameter() instanceof StreamExpressionValue){
      fieldMappings = new HashMap<>();
      for(String mapping : ((StreamExpressionValue)aliasExpression.getParameter()).getValue().split(",")){
        String[] parts = mapping.trim().split("=");
        if(2 == parts.length){
          fieldMappings.put(parts[0], parts[1]);
        }
        else{
          throw new IOException(String.format(Locale.ROOT,"invalid expression %s - alias expected of the format origName=newName",expression));
        }
      }
    }

    // zkHost, optional - if not provided then will look into factory list to get
    String zkHost = null;
    if(null == zkHostExpression){
      zkHost = factory.getCollectionZkHost(collectionName);
      if(zkHost == null) {
        zkHost = factory.getDefaultZkHost();
      }
    }
    else if(zkHostExpression.getParameter() instanceof StreamExpressionValue){
      zkHost = ((StreamExpressionValue)zkHostExpression.getParameter()).getValue();
    }
    /*
    if(null == zkHost){
      throw new IOException(String.format(Locale.ROOT,"invalid expression %s - zkHost not found for collection '%s'",expression,collectionName));
    }
    */
    
    // We've got all the required items
    init(collectionName, zkHost, mParams);
  }
  
  @Override
  public StreamExpression toExpression(StreamFactory factory) throws IOException {
    // functionName(collectionName, param1, param2, ..., paramN, sort="comp", [aliases="field=alias,..."])
    
    // function name
    StreamExpression expression = new StreamExpression(factory.getFunctionName(getClass()));
    
    // collection
    expression.addParameter(collection);
    
    // parameters

    ModifiableSolrParams mParams = new ModifiableSolrParams(SolrParams.toMultiMap(params.toNamedList()));
    for (Entry<String, String[]> param : mParams.getMap().entrySet()) {
      String value = String.join(",", param.getValue());
      
      // SOLR-8409: This is a special case where the params contain a " character
      // Do note that in any other BASE streams with parameters where a " might come into play
      // that this same replacement needs to take place.
      value = value.replace("\"", "\\\"");

      expression.addParameter(new StreamExpressionNamedParameter(param.getKey(), value));
    }
    
    // zkHost
    expression.addParameter(new StreamExpressionNamedParameter("zkHost", zkHost));
    
    // aliases
    if(null != fieldMappings && 0 != fieldMappings.size()){
      StringBuilder sb = new StringBuilder();
      for(Entry<String,String> mapping : fieldMappings.entrySet()){
        if(sb.length() > 0){ sb.append(","); }
        sb.append(mapping.getKey());
        sb.append("=");
        sb.append(mapping.getValue());
      }
      
      expression.addParameter(new StreamExpressionNamedParameter("aliases", sb.toString()));
    }
        
    return expression;   
  }
  
  @Override
  public Explanation toExplanation(StreamFactory factory) throws IOException {

    StreamExplanation explanation = new StreamExplanation(getStreamNodeId().toString());
    
    explanation.setFunctionName(factory.getFunctionName(this.getClass()));
    explanation.setImplementingClass(this.getClass().getName());
    explanation.setExpressionType(ExpressionType.STREAM_SOURCE);
    explanation.setExpression(toExpression(factory).toString());
    
    // child is a datastore so add it at this point
    StreamExplanation child = new StreamExplanation(getStreamNodeId() + "-datastore");
    child.setFunctionName(String.format(Locale.ROOT, "solr (%s)", collection));
    child.setImplementingClass("Solr/Lucene");
    child.setExpressionType(ExpressionType.DATASTORE);
    
    if(null != params){
      ModifiableSolrParams mParams = new ModifiableSolrParams(params);
      child.setExpression(mParams.getMap().entrySet().stream().map(e -> String.format(Locale.ROOT, "%s=%s", e.getKey(), e.getValue())).collect(Collectors.joining(",")));
    }
    explanation.addChild(child);
    
    return explanation;
  }

  protected void init(String collectionName, String zkHost, SolrParams params) throws IOException {
    this.zkHost = zkHost;
    this.collection = collectionName;
    this.params = new ModifiableSolrParams(params);

    // If the comparator is null then it was not explicitly set so we will create one using the sort parameter
    // of the query. While doing this we will also take into account any aliases such that if we are sorting on
    // fieldA but fieldA is aliased to alias.fieldA then the comparater will be against alias.fieldA.

    if (params.get("q") == null) {
      throw new IOException("q param expected for search function");
    }

    if (params.getParams("fl") == null) {
      throw new IOException("fl param expected for search function");
    }
    String fls = String.join(",", params.getParams("fl"));

    if (params.getParams(SORT) == null) {
      throw new IOException("sort param expected for search function");
    }
    String sorts = String.join(",", params.getParams(SORT));
    this.comp = parseComp(sorts, fls);
  }
  
  public void setFieldMappings(Map<String, String> fieldMappings) {
    this.fieldMappings = fieldMappings;
  }

  public void setTrace(boolean trace) {
    this.trace = trace;
  }

  public void setStreamContext(StreamContext context) {
    this.streamContext = context;
  }

  /**
  * Opens the CloudSolrStream
  *
  ***/
  public void open() throws IOException {
    this.tuples = new TreeSet();
    this.solrStreams = new ArrayList();
    this.eofTuples = Collections.synchronizedMap(new HashMap());
    constructStreams();
    openStreams();
  }


  public Map getEofTuples() {
    return this.eofTuples;
  }

  public List<TupleStream> children() {
    return solrStreams;
  }

  private StreamComparator parseComp(String sort, String fl) throws IOException {

    String[] fls = fl.split(",");
    HashSet fieldSet = new HashSet();
    for(String f : fls) {
      fieldSet.add(f.trim()); //Handle spaces in the field list.
    }

    String[] sorts = sort.split(",");
    StreamComparator[] comps = new StreamComparator[sorts.length];
    for(int i=0; i<sorts.length; i++) {
      String s = sorts[i];

      String[] spec = s.trim().split("\\s+"); //This should take into account spaces in the sort spec.
      
      if (spec.length != 2) {
        throw new IOException("Invalid sort spec:" + s);
      }

      String fieldName = spec[0].trim();
      String order = spec[1].trim();
      
      if(!fieldSet.contains(spec[0])) {
        throw new IOException("Fields in the sort spec must be included in the field list:"+spec[0]);
      }
      
      // if there's an alias for the field then use the alias
      if(null != fieldMappings && fieldMappings.containsKey(fieldName)){
        fieldName = fieldMappings.get(fieldName);
      }
      
      comps[i] = new FieldComparator(fieldName, order.equalsIgnoreCase("asc") ? ComparatorOrder.ASCENDING : ComparatorOrder.DESCENDING);
    }

    if(comps.length > 1) {
      return new MultipleFieldComparator(comps);
    } else {
      return comps[0];
    }
  }

  public static Collection<Slice> getSlices(String collectionName, ZkStateReader zkStateReader, boolean checkAlias) throws IOException {
    ClusterState clusterState = zkStateReader.getClusterState();

    Map<String, DocCollection> collectionsMap = clusterState.getCollectionsMap();

    // Check collection case sensitive
    if(collectionsMap.containsKey(collectionName)) {
      return collectionsMap.get(collectionName).getActiveSlices();
    }

    // Check collection case insensitive
    for(String collectionMapKey : collectionsMap.keySet()) {
      if(collectionMapKey.equalsIgnoreCase(collectionName)) {
        return collectionsMap.get(collectionMapKey).getActiveSlices();
      }
    }

    if(checkAlias) {
      // check for collection alias
      Aliases aliases = zkStateReader.getAliases();
      String alias = aliases.getCollectionAlias(collectionName);
      if (alias != null) {
        Collection<Slice> slices = new ArrayList<>();

        List<String> aliasList = StrUtils.splitSmart(alias, ",", true);
        for (String aliasCollectionName : aliasList) {
          // Add all active slices for this alias collection
          slices.addAll(collectionsMap.get(aliasCollectionName).getActiveSlices());
        }

        return slices;
      }
    }

    throw new IOException("Slices not found for " + collectionName);
  }

  protected void constructStreams() throws IOException {
    try {
<<<<<<< HEAD

      List<String> shardUrls = getShards(this.zkHost, this.collection, this.streamContext);

=======

      List<String> shardUrls = getShards(this.zkHost, this.collection, this.streamContext);

>>>>>>> ea79c668
      ModifiableSolrParams mParams = new ModifiableSolrParams(params);
      mParams = adjustParams(mParams);
      mParams.set(DISTRIB, "false"); // We are the aggregator.

      for(String shardUrl : shardUrls) {
        SolrStream solrStream = new SolrStream(shardUrl, mParams);
        if(streamContext != null) {
          solrStream.setStreamContext(streamContext);
        }
        solrStream.setFieldMappings(this.fieldMappings);
        solrStreams.add(solrStream);
      }
    } catch (Exception e) {
      throw new IOException(e);
    }
  }

  private void openStreams() throws IOException {
    ExecutorService service = ExecutorUtil.newMDCAwareCachedThreadPool(new SolrjNamedThreadFactory("CloudSolrStream"));
    try {
      List<Future<TupleWrapper>> futures = new ArrayList();
      for (TupleStream solrStream : solrStreams) {
        StreamOpener so = new StreamOpener((SolrStream) solrStream, comp);
        Future<TupleWrapper> future = service.submit(so);
        futures.add(future);
      }

      try {
        for (Future<TupleWrapper> f : futures) {
          TupleWrapper w = f.get();
          if (w != null) {
            tuples.add(w);
          }
        }
      } catch (Exception e) {
        throw new IOException(e);
      }
    } finally {
      service.shutdown();
    }
  }

  /**
   *  Closes the CloudSolrStream
   **/
  public void close() throws IOException {
    if(solrStreams != null) {
      for (TupleStream solrStream : solrStreams) {
        solrStream.close();
      }
    }
  }
  
  /** Return the stream sort - ie, the order in which records are returned */
  public StreamComparator getStreamSort(){
    return comp;
  }

  public Tuple read() throws IOException {
    return _read();
  }

  protected Tuple _read() throws IOException {
    TupleWrapper tw = tuples.pollFirst();
    if(tw != null) {
      Tuple t = tw.getTuple();

      if (trace) {
        t.put("_COLLECTION_", this.collection);
      }

      if(tw.next()) {
        tuples.add(tw);
      }
      return t;
    } else {
      Map m = new HashMap();
      if(trace) {
        m.put("_COLLECTION_", this.collection);
      }

      m.put("EOF", true);

      return new Tuple(m);
    }
  }

  protected class TupleWrapper implements Comparable<TupleWrapper> {
    private Tuple tuple;
    private SolrStream stream;
    private StreamComparator comp;

    public TupleWrapper(SolrStream stream, StreamComparator comp) {
      this.stream = stream;
      this.comp = comp;
    }

    public int compareTo(TupleWrapper w) {
      if(this == w) {
        return 0;
      }

      int i = comp.compare(tuple, w.tuple);
      if(i == 0) {
        return 1;
      } else {
        return i;
      }
    }

    public boolean equals(Object o) {
      return this == o;
    }

    public Tuple getTuple() {
      return tuple;
    }

    public boolean next() throws IOException {
      this.tuple = stream.read();

      if(tuple.EOF) {
        eofTuples.put(stream.getBaseUrl(), tuple);
      }

      return !tuple.EOF;
    }
  }

  protected class StreamOpener implements Callable<TupleWrapper> {

    private SolrStream stream;
    private StreamComparator comp;

    public StreamOpener(SolrStream stream, StreamComparator comp) {
      this.stream = stream;
      this.comp = comp;
    }

    public TupleWrapper call() throws Exception {
      stream.open();
      TupleWrapper wrapper = new TupleWrapper(stream, comp);
      if(wrapper.next()) {
        return wrapper;
      } else {
        return null;
      }
    }
  }

  protected ModifiableSolrParams adjustParams(ModifiableSolrParams params) {
    return params;
  }
}<|MERGE_RESOLUTION|>--- conflicted
+++ resolved
@@ -368,15 +368,9 @@
 
   protected void constructStreams() throws IOException {
     try {
-<<<<<<< HEAD
 
       List<String> shardUrls = getShards(this.zkHost, this.collection, this.streamContext);
 
-=======
-
-      List<String> shardUrls = getShards(this.zkHost, this.collection, this.streamContext);
-
->>>>>>> ea79c668
       ModifiableSolrParams mParams = new ModifiableSolrParams(params);
       mParams = adjustParams(mParams);
       mParams.set(DISTRIB, "false"); // We are the aggregator.
