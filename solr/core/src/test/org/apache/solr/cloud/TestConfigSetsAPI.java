/*
 * Licensed to the Apache Software Foundation (ASF) under one or more
 * contributor license agreements.  See the NOTICE file distributed with
 * this work for additional information regarding copyright ownership.
 * The ASF licenses this file to You under the Apache License, Version 2.0
 * (the "License"); you may not use this file except in compliance with
 * the License.  You may obtain a copy of the License at
 *
 *     http://www.apache.org/licenses/LICENSE-2.0
 *
 * Unless required by applicable law or agreed to in writing, software
 * distributed under the License is distributed on an "AS IS" BASIS,
 * WITHOUT WARRANTIES OR CONDITIONS OF ANY KIND, either express or implied.
 * See the License for the specific language governing permissions and
 * limitations under the License.
 */
package org.apache.solr.cloud;

import static java.nio.charset.StandardCharsets.UTF_8;
import static org.apache.solr.cloud.OverseerConfigSetMessageHandler.BASE_CONFIGSET;
import static org.apache.solr.common.params.CommonParams.NAME;
import static org.apache.solr.core.ConfigSetProperties.DEFAULT_FILENAME;

import java.io.ByteArrayInputStream;
import java.io.File;
import java.io.FileInputStream;
import java.io.FileOutputStream;
import java.io.IOException;
import java.io.InputStream;
import java.io.InputStreamReader;
import java.io.OutputStream;
import java.io.StringReader;
import java.lang.invoke.MethodHandles;
import java.net.URI;
import java.nio.ByteBuffer;
import java.nio.charset.StandardCharsets;
import java.util.Arrays;
import java.util.Collection;
import java.util.Deque;
import java.util.HashSet;
import java.util.Iterator;
import java.util.LinkedList;
import java.util.Map;
import java.util.Properties;
import java.util.Set;
import java.util.zip.ZipEntry;
import java.util.zip.ZipOutputStream;

import org.apache.commons.io.FileUtils;
import org.apache.http.HttpEntity;
import org.apache.http.client.HttpClient;
import org.apache.http.client.methods.HttpPost;
import org.apache.http.entity.ByteArrayEntity;
import org.apache.http.message.BasicHeader;
import org.apache.http.util.EntityUtils;
import org.apache.lucene.util.TestUtil;
import org.apache.solr.SolrTestCaseJ4;
import org.apache.solr.client.solrj.SolrClient;
import org.apache.solr.client.solrj.SolrQuery;
import org.apache.solr.client.solrj.SolrRequest;
import org.apache.solr.client.solrj.SolrServerException;
import org.apache.solr.client.solrj.embedded.JettySolrRunner;
import org.apache.solr.client.solrj.impl.CloudSolrClient;
import org.apache.solr.client.solrj.impl.HttpClientUtil;
import org.apache.solr.client.solrj.impl.HttpSolrClient;
import org.apache.solr.client.solrj.request.ConfigSetAdminRequest;
import org.apache.solr.client.solrj.request.ConfigSetAdminRequest.Create;
import org.apache.solr.client.solrj.request.ConfigSetAdminRequest.Delete;
import org.apache.solr.client.solrj.request.QueryRequest;
import org.apache.solr.client.solrj.response.CollectionAdminResponse;
import org.apache.solr.client.solrj.response.ConfigSetAdminResponse;
import org.apache.solr.common.SolrException;
import org.apache.solr.common.SolrException.ErrorCode;
import org.apache.solr.common.SolrInputDocument;
import org.apache.solr.common.cloud.SolrZkClient;
import org.apache.solr.common.cloud.ZkConfigManager;
import org.apache.solr.common.cloud.ZkStateReader;
import org.apache.solr.common.params.CollectionParams.CollectionAction;
import org.apache.solr.common.params.CommonParams;
import org.apache.solr.common.params.ConfigSetParams;
import org.apache.solr.common.params.ConfigSetParams.ConfigSetAction;
import org.apache.solr.common.params.ModifiableSolrParams;
import org.apache.solr.common.params.SolrParams;
import org.apache.solr.common.util.Base64;
import org.apache.solr.common.util.NamedList;
import org.apache.solr.common.util.Utils;
import org.apache.solr.core.ConfigSetProperties;
import org.apache.solr.core.TestDynamicLoading;
import org.apache.solr.security.BasicAuthIntegrationTest;
import org.apache.zookeeper.CreateMode;
import org.apache.zookeeper.KeeperException;
import org.junit.After;
import org.junit.Assert;
import org.junit.Before;
import org.junit.Test;
import org.noggit.JSONParser;
import org.noggit.ObjectBuilder;
import org.slf4j.Logger;
import org.slf4j.LoggerFactory;

import com.google.common.collect.ImmutableMap;

/**
 * Simple ConfigSets API tests on user errors and simple success cases.
 */
public class TestConfigSetsAPI extends SolrTestCaseJ4 {

  private static final Logger log = LoggerFactory.getLogger(MethodHandles.lookup().lookupClass());
  private MiniSolrCloudCluster solrCluster;

  @Override
  @Before
  public void setUp() throws Exception {
    super.setUp();
    solrCluster = new MiniSolrCloudCluster(1, createTempDir(), buildJettyConfig("/solr"));
  }

  @Override
  @After
  public void tearDown() throws Exception {
    solrCluster.shutdown();
    super.tearDown();
  }

  @Test
  public void testCreateErrors() throws Exception {
    final String baseUrl = solrCluster.getJettySolrRunners().get(0).getBaseUrl().toString();
    final SolrClient solrClient = getHttpSolrClient(baseUrl);
    solrCluster.uploadConfigSet(configset("configset-2"), "configSet");

    // no action
    CreateNoErrorChecking createNoAction = new CreateNoErrorChecking();
    createNoAction.setAction(null);
    verifyException(solrClient, createNoAction, "action");

    // no ConfigSet name
    CreateNoErrorChecking create = new CreateNoErrorChecking();
    verifyException(solrClient, create, NAME);

    // no base ConfigSet name
    create.setConfigSetName("configSetName");
    verifyException(solrClient, create, BASE_CONFIGSET);

    // ConfigSet already exists
    Create alreadyExists = new Create();
    alreadyExists.setConfigSetName("configSet").setBaseConfigSetName("baseConfigSet");
    verifyException(solrClient, alreadyExists, "ConfigSet already exists");

    // Base ConfigSet does not exist
    Create baseConfigNoExists = new Create();
    baseConfigNoExists.setConfigSetName("newConfigSet").setBaseConfigSetName("baseConfigSet");
    verifyException(solrClient, baseConfigNoExists, "Base ConfigSet does not exist");

    solrClient.close();
  }

  @Test
  public void testCreate() throws Exception {
    // no old, no new
    verifyCreate("baseConfigSet1", "configSet1", null, null);

    // no old, new
    verifyCreate("baseConfigSet2", "configSet2",
        null, ImmutableMap.<String, String>of("immutable", "true", "key1", "value1"));

    // old, no new
    verifyCreate("baseConfigSet3", "configSet3",
        ImmutableMap.<String, String>of("immutable", "false", "key2", "value2"), null);

    // old, new
    verifyCreate("baseConfigSet4", "configSet4",
        ImmutableMap.<String, String>of("immutable", "true", "onlyOld", "onlyOldValue"),
        ImmutableMap.<String, String>of("immutable", "false", "onlyNew", "onlyNewValue"));
  }

  private void setupBaseConfigSet(String baseConfigSetName, Map<String, String> oldProps) throws Exception {
    final File configDir = getFile("solr").toPath().resolve("configsets/configset-2/conf").toFile();
    final File tmpConfigDir = createTempDir().toFile();
    tmpConfigDir.deleteOnExit();
    FileUtils.copyDirectory(configDir, tmpConfigDir);
    if (oldProps != null) {
      FileUtils.write(new File(tmpConfigDir, ConfigSetProperties.DEFAULT_FILENAME),
          getConfigSetProps(oldProps), StandardCharsets.UTF_8);
    }
    solrCluster.uploadConfigSet(tmpConfigDir.toPath(), baseConfigSetName);
  }

  private void verifyCreate(String baseConfigSetName, String configSetName,
      Map<String, String> oldProps, Map<String, String> newProps) throws Exception {
    final String baseUrl = solrCluster.getJettySolrRunners().get(0).getBaseUrl().toString();
    final SolrClient solrClient = getHttpSolrClient(baseUrl);
    setupBaseConfigSet(baseConfigSetName, oldProps);

    SolrZkClient zkClient = new SolrZkClient(solrCluster.getZkServer().getZkAddress(),
        AbstractZkTestCase.TIMEOUT, AbstractZkTestCase.TIMEOUT, null);
    try {
      ZkConfigManager configManager = new ZkConfigManager(zkClient);
      assertFalse(configManager.configExists(configSetName));

      Create create = new Create();
      create.setBaseConfigSetName(baseConfigSetName).setConfigSetName(configSetName);
      if (newProps != null) {
        Properties p = new Properties();
        p.putAll(newProps);
        create.setNewConfigSetProperties(p);
      }
      ConfigSetAdminResponse response = create.process(solrClient);
      assertNotNull(response.getResponse());
      assertTrue(configManager.configExists(configSetName));

      verifyProperties(configSetName, oldProps, newProps, zkClient);
    } finally {
      zkClient.close();
    }
    solrClient.close();
  }

  private NamedList getConfigSetPropertiesFromZk(
      SolrZkClient zkClient, String path) throws Exception {
    byte [] oldPropsData = null;
    try {
      oldPropsData = zkClient.getData(path, null, null, true);
    } catch (KeeperException.NoNodeException e) {
      // okay, properties just don't exist
    }

    if (oldPropsData != null) {
      InputStreamReader reader = new InputStreamReader(new ByteArrayInputStream(oldPropsData), StandardCharsets.UTF_8);
      try {
        return ConfigSetProperties.readFromInputStream(reader);
      } finally {
        reader.close();
      }
    }
    return null;
  }

  private void verifyProperties(String configSetName, Map<String, String> oldProps,
       Map<String, String> newProps, SolrZkClient zkClient) throws Exception {
    NamedList properties = getConfigSetPropertiesFromZk(zkClient,
        ZkConfigManager.CONFIGS_ZKNODE + "/" + configSetName + "/" + DEFAULT_FILENAME);
    // let's check without merging the maps, since that's what the MessageHandler does
    // (since we'd probably repeat any bug in the MessageHandler here)
    if (oldProps == null && newProps == null) {
      assertNull(properties);
      return;
    }
    assertNotNull(properties);

    // check all oldProps are in props
    if (oldProps != null) {
      for (Map.Entry<String, String> entry : oldProps.entrySet()) {
        assertNotNull(properties.get(entry.getKey()));
      }
    }
    // check all newProps are in props
    if (newProps != null) {
      for (Map.Entry<String, String> entry : newProps.entrySet()) {
        assertNotNull(properties.get(entry.getKey()));
      }
    }

    // check the value in properties are correct
    Iterator<Map.Entry<String, Object>> it = properties.iterator();
    while (it.hasNext()) {
      Map.Entry<String, Object> entry = it.next();
      String newValue = newProps != null ? newProps.get(entry.getKey()) : null;
      String oldValue = oldProps != null ? oldProps.get(entry.getKey()) : null;
      if (newValue != null) {
        assertTrue(newValue.equals(entry.getValue()));
      } else if (oldValue != null) {
        assertTrue(oldValue.equals(entry.getValue()));
      } else {
        // not in either
        assert(false);
      }
    }
  }

  @Test
  public void testUploadErrors() throws Exception {
<<<<<<< HEAD
    final SolrClient solrClient = new HttpSolrClient(
        solrCluster.getJettySolrRunners().get(0).getBaseUrl().toString());
=======
    final SolrClient solrClient = getHttpSolrClient(solrCluster.getJettySolrRunners().get(0).getBaseUrl().toString());
>>>>>>> ea79c668

    ByteBuffer emptyData = ByteBuffer.allocate(0);

    // Checking error when no configuration name is specified in request
    Map map = postDataAndGetResponse(solrCluster.getSolrClient(),
        solrCluster.getJettySolrRunners().get(0).getBaseUrl().toString()
        + "/admin/configs?action=UPLOAD&wt=json", emptyData, null, null);
    assertNotNull(map);
    long statusCode = (long) getObjectByPath(map, false,
        Arrays.asList("responseHeader", "status"));
    assertEquals(400l, statusCode);

    SolrZkClient zkClient = new SolrZkClient(solrCluster.getZkServer().getZkAddress(),
        AbstractZkTestCase.TIMEOUT, 45000, null);

    // Create dummy config files in zookeeper
    zkClient.makePath("/configs/myconf", true);
    zkClient.create("/configs/myconf/firstDummyFile",
        "first dummy content".getBytes(StandardCharsets.UTF_8), CreateMode.PERSISTENT, true);
    zkClient.create("/configs/myconf/anotherDummyFile",
        "second dummy content".getBytes(StandardCharsets.UTF_8), CreateMode.PERSISTENT, true);

    // Checking error when configuration name specified already exists
    map = postDataAndGetResponse(solrCluster.getSolrClient(),
        solrCluster.getJettySolrRunners().get(0).getBaseUrl().toString()
        + "/admin/configs?action=UPLOAD&wt=json&name=myconf", emptyData, null, null);
    assertNotNull(map);
    statusCode = (long) getObjectByPath(map, false,
        Arrays.asList("responseHeader", "status"));
    assertEquals(400l, statusCode);
    assertTrue("Expected file doesnt exist in zk. It's possibly overwritten",
        zkClient.exists("/configs/myconf/firstDummyFile", true));
    assertTrue("Expected file doesnt exist in zk. It's possibly overwritten",
        zkClient.exists("/configs/myconf/anotherDummyFile", true));

    zkClient.close();
    solrClient.close();
  }

  @Test
  public void testUpload() throws Exception {
    String suffix = "-untrusted";
    uploadConfigSet("regular", suffix, null, null);
    // try to create a collection with the uploaded configset
    createCollection("newcollection", "regular" + suffix, 1, 1, solrCluster.getSolrClient());
    xsltRequest("newcollection");
  }
  
  @Test
  public void testUploadWithRunExecutableListener() throws Exception {
    String suffix = "-untrusted";
    uploadConfigSet("with-run-executable-listener", suffix, null, null);
    // try to create a collection with the uploaded configset
    CollectionAdminResponse resp = createCollection("newcollection3", "with-run-executable-listener" + suffix, 1, 1, solrCluster.getSolrClient());
    log.info("Client saw errors: "+resp.getErrorMessages());
    assertTrue(resp.getErrorMessages() != null && resp.getErrorMessages().size() > 0);
    assertTrue(resp.getErrorMessages().getVal(0).
        contains("The configset for this collection was uploaded without any authentication"));
  }

  @Test
  public void testUploadWithScriptUpdateProcessor() throws Exception {
    for (boolean withAuthorization: Arrays.asList(false, true)) {
      String suffix;
      if (withAuthorization) {
        suffix = "-trusted";
        protectConfigsHandler();
        uploadConfigSet("with-script-processor", suffix, "solr", "SolrRocks");
      } else {
        suffix = "-untrusted";
        uploadConfigSet("with-script-processor", suffix, null, null);
      }
      // try to create a collection with the uploaded configset
      CollectionAdminResponse resp = createCollection("newcollection2", "with-script-processor"+suffix,
          1, 1, solrCluster.getSolrClient());
      
      if (withAuthorization) {
        scriptRequest("newcollection2");
      } else {
        log.info("Client saw errors: "+resp.getErrorMessages());
        assertTrue(resp.getErrorMessages() != null && resp.getErrorMessages().size() > 0);
        assertTrue(resp.getErrorMessages().getVal(0).
            contains("The configset for this collection was uploaded without any authentication"));
      }
    }
  }

  protected SolrZkClient zkClient() {
    ZkStateReader reader = solrCluster.getSolrClient().getZkStateReader();
    if (reader == null)
      solrCluster.getSolrClient().connect();
    return solrCluster.getSolrClient().getZkStateReader().getZkClient();
  }

  private void protectConfigsHandler() throws Exception {
    String authcPrefix = "/admin/authentication";
    String authzPrefix = "/admin/authorization";

    String securityJson = "{\n" +
        "  'authentication':{\n" +
        "    'class':'solr.BasicAuthPlugin',\n" +
        "    'credentials':{'solr':'orwp2Ghgj39lmnrZOTm7Qtre1VqHFDfwAEzr0ApbN3Y= Ju5osoAqOX8iafhWpPP01E5P+sg8tK8tHON7rCYZRRw='}},\n" +
        "  'authorization':{\n" +
        "    'class':'solr.RuleBasedAuthorizationPlugin',\n" +
        "    'user-role':{'solr':'admin'},\n" +
        "    'permissions':[{'name':'security-edit','role':'admin'}, {'name':'config-edit','role':'admin'}]}}";

    HttpClient cl = null;
    try {
      cl = HttpClientUtil.createClient(null);
      JettySolrRunner randomJetty = solrCluster.getRandomJetty(random());
      String baseUrl = randomJetty.getBaseUrl().toString();

      zkClient().setData("/security.json", securityJson.replaceAll("'", "\"").getBytes(UTF_8), true);
      BasicAuthIntegrationTest.verifySecurityStatus(cl, baseUrl + authcPrefix, "authentication/class", "solr.BasicAuthPlugin", 50);
      BasicAuthIntegrationTest.verifySecurityStatus(cl, baseUrl + authzPrefix, "authorization/class", "solr.RuleBasedAuthorizationPlugin", 50);
    } finally {
      if (cl != null) {
        HttpClientUtil.close(cl);
      }
    }
    Thread.sleep(5000); // TODO: Without a delay, the test fails. Some problem with Authc/Authz framework?
  }

  private void uploadConfigSet(String configSetName, String suffix, String username, String password) throws Exception {
    // Read zipped sample config
    ByteBuffer sampleZippedConfig = TestDynamicLoading
        .getFileContent(
            createTempZipFile("solr/configsets/upload/"+configSetName), false);

    SolrZkClient zkClient = new SolrZkClient(solrCluster.getZkServer().getZkAddress(),
        AbstractZkTestCase.TIMEOUT, 45000, null);
    try {
      ZkConfigManager configManager = new ZkConfigManager(zkClient);
      assertFalse(configManager.configExists(configSetName+suffix));

      Map map = postDataAndGetResponse(solrCluster.getSolrClient(),
          solrCluster.getJettySolrRunners().get(0).getBaseUrl().toString() + "/admin/configs?action=UPLOAD&wt=json&name="+configSetName+suffix,
          sampleZippedConfig, username, password);
      assertNotNull(map);
      long statusCode = (long) getObjectByPath(map, false, Arrays.asList("responseHeader", "status"));
      assertEquals(0l, statusCode);

      assertTrue("managed-schema file should have been uploaded",
          zkClient.exists("/configs/"+configSetName+suffix+"/managed-schema", true));
      assertTrue("managed-schema file contents on zookeeper are not exactly same as that of the file uploaded in config",
          Arrays.equals(zkClient.getData("/configs/"+configSetName+suffix+"/managed-schema", null, null, true),
              readFile("solr/configsets/upload/"+configSetName+"/managed-schema")));

      assertTrue("solrconfig.xml file should have been uploaded",
          zkClient.exists("/configs/"+configSetName+suffix+"/solrconfig.xml", true));
      byte data[] = zkClient.getData("/configs/"+configSetName+suffix, null, null, true);
      //assertEquals("{\"trusted\": false}", new String(data, StandardCharsets.UTF_8));
      assertTrue("solrconfig.xml file contents on zookeeper are not exactly same as that of the file uploaded in config",
          Arrays.equals(zkClient.getData("/configs/"+configSetName+suffix+"/solrconfig.xml", null, null, true),
              readFile("solr/configsets/upload/"+configSetName+"/solrconfig.xml")));
    } finally {
      zkClient.close();
    }
  }
  
  /**
   * Create a zip file (in the temp directory) containing all the files within the specified directory
   * and return the path for the zip file.
   */
  private String createTempZipFile(String directoryPath) {
    File zipFile = new File(solrCluster.getBaseDir().toFile().getAbsolutePath() +
        File.separator + TestUtil.randomSimpleString(random(), 6, 8) + ".zip");

    File directory = TestDynamicLoading.getFile(directoryPath);
    log.info("Directory: "+directory.getAbsolutePath());
    try {
      zip (directory, zipFile);
      log.info("Zipfile: "+zipFile.getAbsolutePath());
      return zipFile.getAbsolutePath();
    } catch (IOException e) {
      throw new RuntimeException(e);
    }
  }

  private static void zip(File directory, File zipfile) throws IOException {
    URI base = directory.toURI();
    Deque<File> queue = new LinkedList<File>();
    queue.push(directory);
    OutputStream out = new FileOutputStream(zipfile);
    ZipOutputStream zout = new ZipOutputStream(out);
    try {
      while (!queue.isEmpty()) {
        directory = queue.pop();
        for (File kid : directory.listFiles()) {
          String name = base.relativize(kid.toURI()).getPath();
          if (kid.isDirectory()) {
            queue.push(kid);
            name = name.endsWith("/") ? name : name + "/";
            zout.putNextEntry(new ZipEntry(name));
          } else {
            zout.putNextEntry(new ZipEntry(name));

            InputStream in = new FileInputStream(kid);
            try {
              byte[] buffer = new byte[1024];
              while (true) {
                int readCount = in.read(buffer);
                if (readCount < 0) {
                  break;
                }
                zout.write(buffer, 0, readCount);
              }
            } finally {
              in.close();
            }

            zout.closeEntry();
          }
        }
      }
    } finally {
      zout.close();
    }
  }

  private void xsltRequest(String collection) throws SolrServerException, IOException {
    String baseUrl = solrCluster.getJettySolrRunners().get(0).getBaseUrl().toString();
<<<<<<< HEAD
    try (HttpSolrClient client = new HttpSolrClient(baseUrl + "/" + collection)) {
=======
    try (HttpSolrClient client = getHttpSolrClient(baseUrl + "/" + collection)) {
>>>>>>> ea79c668
      String xml = 
          "<random>" +
              " <document>" +
              "  <node name=\"id\" value=\"12345\"/>" +
              "  <node name=\"name\" value=\"kitten\"/>" +
              "  <node name=\"text\" enhance=\"3\" value=\"some other day\"/>" +
              "  <node name=\"title\" enhance=\"4\" value=\"A story\"/>" +
              "  <node name=\"timestamp\" enhance=\"5\" value=\"2011-07-01T10:31:57.140Z\"/>" +
              " </document>" +
              "</random>";

      SolrQuery query = new SolrQuery();
      query.setQuery( "*:*" );//for anything
      query.add("qt","/update");
      query.add(CommonParams.TR, "xsl-update-handler-test.xsl");
      query.add("stream.body", xml);
      query.add("commit", "true");
      try {
        client.query(query);
        fail("This should've returned a 401.");
      } catch (SolrException ex) {
        assertEquals(ErrorCode.UNAUTHORIZED.code, ex.code());
      }
    }
  }
  
  public void scriptRequest(String collection) throws SolrServerException, IOException {
    SolrClient client = solrCluster.getSolrClient();
    SolrInputDocument doc = sdoc("id", "4055", "subject", "Solr");
    client.add(collection, doc);
    client.commit(collection);

    assertEquals("42", client.query(collection, params("q", "*:*")).getResults().get(0).get("script_added_i"));
  }

  protected CollectionAdminResponse createCollection(String collectionName, String confSetName, int numShards,
      int replicationFactor, SolrClient client)  throws SolrServerException, IOException {
    ModifiableSolrParams params = new ModifiableSolrParams();
    params.set("action", CollectionAction.CREATE.toString());
    params.set("collection.configName", confSetName);
    params.set("name", collectionName);
    params.set("numShards", numShards);
    params.set("replicationFactor", replicationFactor);
    SolrRequest request = new QueryRequest(params);
    request.setPath("/admin/collections");

    CollectionAdminResponse res = new CollectionAdminResponse();
    res.setResponse(client.request(request));
    return res;
  }
  
  public static Map postDataAndGetResponse(CloudSolrClient cloudClient,
      String uri, ByteBuffer bytarr, String username, String password) throws IOException {
    HttpPost httpPost = null;
    HttpEntity entity;
    String response = null;
    Map m = null;
    
    try {
      httpPost = new HttpPost(uri);
      
      if (username != null) {
        String userPass = username + ":" + password;
        String encoded = Base64.byteArrayToBase64(userPass.getBytes(UTF_8));
        BasicHeader header = new BasicHeader("Authorization", "Basic " + encoded);
        httpPost.setHeader(header);
      }

      httpPost.setHeader("Content-Type", "application/octet-stream");
      httpPost.setEntity(new ByteArrayEntity(bytarr.array(), bytarr
          .arrayOffset(), bytarr.limit()));
      entity = cloudClient.getLbClient().getHttpClient().execute(httpPost)
          .getEntity();
      try {
        response = EntityUtils.toString(entity, StandardCharsets.UTF_8);
        m = (Map) ObjectBuilder.getVal(new JSONParser(
            new StringReader(response)));
      } catch (JSONParser.ParseException e) {
        fail(e.getMessage());
      }
    } finally {
      httpPost.releaseConnection();
    }
    return m;
  }

  private static Object getObjectByPath(Map root, boolean onlyPrimitive, java.util.List<String> hierarchy) {
    Map obj = root;
    for (int i = 0; i < hierarchy.size(); i++) {
      String s = hierarchy.get(i);
      if (i < hierarchy.size() - 1) {
        if (!(obj.get(s) instanceof Map)) return null;
        obj = (Map) obj.get(s);
        if (obj == null) return null;
      } else {
        Object val = obj.get(s);
        if (onlyPrimitive && val instanceof Map) {
          return null;
        }
        return val;
      }
    }

    return false;
  }

  private byte[] readFile(String fname) throws IOException {
    byte[] buf = null;
    try (FileInputStream fis = new FileInputStream(getFile(fname))) {
      buf = new byte[fis.available()];
      fis.read(buf);
    }
    return buf;
  }
  
  @Test
  public void testDeleteErrors() throws Exception {
    final String baseUrl = solrCluster.getJettySolrRunners().get(0).getBaseUrl().toString();
    final SolrClient solrClient = getHttpSolrClient(baseUrl);
    final File configDir = getFile("solr").toPath().resolve("configsets/configset-2/conf").toFile();
    final File tmpConfigDir = createTempDir().toFile();
    tmpConfigDir.deleteOnExit();
    // Ensure ConfigSet is immutable
    FileUtils.copyDirectory(configDir, tmpConfigDir);
    FileUtils.write(new File(tmpConfigDir, "configsetprops.json"),
        getConfigSetProps(ImmutableMap.<String, String>of("immutable", "true")), StandardCharsets.UTF_8);
    solrCluster.uploadConfigSet(tmpConfigDir.toPath(), "configSet");

    // no ConfigSet name
    DeleteNoErrorChecking delete = new DeleteNoErrorChecking();
    verifyException(solrClient, delete, NAME);

    // ConfigSet doesn't exist
    delete.setConfigSetName("configSetBogus");
    verifyException(solrClient, delete, "ConfigSet does not exist");

    // ConfigSet is immutable
    delete.setConfigSetName("configSet");
    verifyException(solrClient, delete, "Requested delete of immutable ConfigSet");

    solrClient.close();
  }

  private void verifyException(SolrClient solrClient, ConfigSetAdminRequest request,
      String errorContains) throws Exception {
    try {
      solrClient.request(request);
      Assert.fail("Expected exception");
    } catch (Exception e) {
      assertTrue("Expected exception message to contain: " + errorContains
          + " got: " + e.getMessage(), e.getMessage().contains(errorContains));
    }
  }

  @Test
  public void testDelete() throws Exception {
    final String baseUrl = solrCluster.getJettySolrRunners().get(0).getBaseUrl().toString();
    final SolrClient solrClient = getHttpSolrClient(baseUrl);
    final String configSet = "configSet";
    solrCluster.uploadConfigSet(configset("configset-2"), configSet);

    SolrZkClient zkClient = new SolrZkClient(solrCluster.getZkServer().getZkAddress(),
        AbstractZkTestCase.TIMEOUT, AbstractZkTestCase.TIMEOUT, null);
    try {
      ZkConfigManager configManager = new ZkConfigManager(zkClient);
      assertTrue(configManager.configExists(configSet));

      Delete delete = new Delete();
      delete.setConfigSetName(configSet);
      ConfigSetAdminResponse response = delete.process(solrClient);
      assertNotNull(response.getResponse());
      assertFalse(configManager.configExists(configSet));
    } finally {
      zkClient.close();
    }

    solrClient.close();
  }

  @Test
  public void testList() throws Exception {
    final String baseUrl = solrCluster.getJettySolrRunners().get(0).getBaseUrl().toString();
    final SolrClient solrClient = getHttpSolrClient(baseUrl);

    SolrZkClient zkClient = new SolrZkClient(solrCluster.getZkServer().getZkAddress(),
        AbstractZkTestCase.TIMEOUT, AbstractZkTestCase.TIMEOUT, null);
    try {
      // test empty
      ConfigSetAdminRequest.List list = new ConfigSetAdminRequest.List();
      ConfigSetAdminResponse.List response = list.process(solrClient);
      Collection<String> actualConfigSets = response.getConfigSets();
      assertEquals(0, actualConfigSets.size());

      // test multiple
      Set<String> configSets = new HashSet<String>();
      for (int i = 0; i < 5; ++i) {
        String configSet = "configSet" + i;
        solrCluster.uploadConfigSet(configset("configset-2"), configSet);
        configSets.add(configSet);
      }
      response = list.process(solrClient);
      actualConfigSets = response.getConfigSets();
      assertEquals(configSets.size(), actualConfigSets.size());
      assertTrue(configSets.containsAll(actualConfigSets));
    } finally {
      zkClient.close();
    }

    solrClient.close();
  }

  private StringBuilder getConfigSetProps(Map<String, String> map) {
    return new StringBuilder(new String(Utils.toJSON(map), StandardCharsets.UTF_8));
  }

  public static class CreateNoErrorChecking extends ConfigSetAdminRequest.Create {
    public ConfigSetAdminRequest setAction(ConfigSetAction action) {
       return super.setAction(action);
    }

    @Override
    public SolrParams getParams() {
      ModifiableSolrParams params = new ModifiableSolrParams();
      if (action != null) params.set(ConfigSetParams.ACTION, action.toString());
      if (configSetName != null) params.set(NAME, configSetName);
      if (baseConfigSetName != null) params.set("baseConfigSet", baseConfigSetName);
      return params;
    }
  }

  public static class DeleteNoErrorChecking extends ConfigSetAdminRequest.Delete {
    public ConfigSetAdminRequest setAction(ConfigSetAction action) {
       return super.setAction(action);
    }

    @Override
    public SolrParams getParams() {
      ModifiableSolrParams params = new ModifiableSolrParams();
      if (action != null) params.set(ConfigSetParams.ACTION, action.toString());
      if (configSetName != null) params.set(NAME, configSetName);
      return params;
    }
  }
}<|MERGE_RESOLUTION|>--- conflicted
+++ resolved
@@ -279,12 +279,7 @@
 
   @Test
   public void testUploadErrors() throws Exception {
-<<<<<<< HEAD
-    final SolrClient solrClient = new HttpSolrClient(
-        solrCluster.getJettySolrRunners().get(0).getBaseUrl().toString());
-=======
     final SolrClient solrClient = getHttpSolrClient(solrCluster.getJettySolrRunners().get(0).getBaseUrl().toString());
->>>>>>> ea79c668
 
     ByteBuffer emptyData = ByteBuffer.allocate(0);
 
@@ -508,11 +503,7 @@
 
   private void xsltRequest(String collection) throws SolrServerException, IOException {
     String baseUrl = solrCluster.getJettySolrRunners().get(0).getBaseUrl().toString();
-<<<<<<< HEAD
-    try (HttpSolrClient client = new HttpSolrClient(baseUrl + "/" + collection)) {
-=======
     try (HttpSolrClient client = getHttpSolrClient(baseUrl + "/" + collection)) {
->>>>>>> ea79c668
       String xml = 
           "<random>" +
               " <document>" +
