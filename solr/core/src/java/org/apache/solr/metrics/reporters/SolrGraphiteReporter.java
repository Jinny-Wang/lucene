--- conflicted
+++ resolved
@@ -99,30 +99,10 @@
   }
 
   @Override
-<<<<<<< HEAD
-  protected void validate() throws IllegalStateException {
-    if (!enabled) {
-      log.info("Reporter disabled for registry " + registryName);
-      return;
-    }
-    if (host == null) {
-      throw new IllegalStateException("Init argument 'host' must be set to a valid Graphite server name.");
-    }
-    if (port == -1) {
-      throw new IllegalStateException("Init argument 'port' must be set to a valid Graphite server port.");
-    }
-    if (reporter != null) {
-      throw new IllegalStateException("Already started once?");
-    }
-    if (period < 1) {
-      throw new IllegalStateException("Init argument 'period' is in time unit 'seconds' and must be at least 1.");
-    }
-=======
   protected void doInit() {
     if (reporter != null) {
       throw new IllegalStateException("Already started once?");
     }
->>>>>>> ea79c668
     GraphiteSender graphite;
     String id = host + ":" + port + ":" + pickled;
     graphite = serviceRegistry.getOrCreate(id, () -> {
