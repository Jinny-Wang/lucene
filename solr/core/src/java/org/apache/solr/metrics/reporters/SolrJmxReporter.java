/*
 * Licensed to the Apache Software Foundation (ASF) under one or more
 * contributor license agreements.  See the NOTICE file distributed with
 * this work for additional information regarding copyright ownership.
 * The ASF licenses this file to You under the Apache License, Version 2.0
 * (the "License"); you may not use this file except in compliance with
 * the License.  You may obtain a copy of the License at
 *
 *     http://www.apache.org/licenses/LICENSE-2.0
 *
 * Unless required by applicable law or agreed to in writing, software
 * distributed under the License is distributed on an "AS IS" BASIS,
 * WITHOUT WARRANTIES OR CONDITIONS OF ANY KIND, either express or implied.
 * See the License for the specific language governing permissions and
 * limitations under the License.
 */
package org.apache.solr.metrics.reporters;

import javax.management.InstanceNotFoundException;
import javax.management.MBeanServer;
import javax.management.ObjectInstance;
import javax.management.ObjectName;

import java.lang.invoke.MethodHandles;
import java.util.ArrayList;
import java.util.HashSet;
import java.util.List;
import java.util.Locale;
import java.util.Set;

import com.codahale.metrics.Gauge;
import com.codahale.metrics.JmxReporter;
import com.codahale.metrics.MetricFilter;
import com.codahale.metrics.MetricRegistry;
import com.codahale.metrics.MetricRegistryListener;
<<<<<<< HEAD
import org.apache.solr.core.PluginInfo;
=======
>>>>>>> ea79c668
import org.apache.solr.metrics.MetricsMap;
import org.apache.solr.metrics.SolrMetricManager;
import org.apache.solr.metrics.SolrMetricReporter;
import org.apache.solr.util.JmxUtil;
import org.slf4j.Logger;
import org.slf4j.LoggerFactory;

/**
 * A {@link SolrMetricReporter} that finds (or creates) a MBeanServer from
 * the given configuration and registers metrics to it with JMX.
 * <p>NOTE: {@link JmxReporter} that this class uses exports only newly added metrics (it doesn't
 * process already existing metrics in a registry)</p>
 */
public class SolrJmxReporter extends SolrMetricReporter {

  private static final Logger log = LoggerFactory.getLogger(MethodHandles.lookup().lookupClass());

  private static final ReporterClientCache<MBeanServer> serviceRegistry = new ReporterClientCache<>();

  private String domain;
  private String agentId;
  private String serviceUrl;
  private String rootName;
  private List<String> filters = new ArrayList<>();

  private JmxReporter reporter;
  private MetricRegistry registry;
  private MBeanServer mBeanServer;
  private MetricsMapListener listener;

  /**
   * Creates a new instance of {@link SolrJmxReporter}.
   *
   * @param registryName name of the registry to report
   */
  public SolrJmxReporter(SolrMetricManager metricManager, String registryName) {
    super(metricManager, registryName);
    setDomain(registryName);
  }

<<<<<<< HEAD
  /**
   * Initializes the reporter by finding an MBeanServer
   * and registering the metricManager's metric registry.
   *
   * @param pluginInfo the configuration for the reporter
   */
  @Override
  public synchronized void init(PluginInfo pluginInfo) {
    super.init(pluginInfo);
    if (!enabled) {
      log.info("Reporter disabled for registry " + registryName);
      return;
    }
    log.debug("Initializing for registry " + registryName);
=======
  protected synchronized void doInit() {
>>>>>>> ea79c668
    if (serviceUrl != null && agentId != null) {
      mBeanServer = JmxUtil.findFirstMBeanServer();
      log.warn("No more than one of serviceUrl({}) and agentId({}) should be configured, using first MBeanServer instead of configuration.",
          serviceUrl, agentId, mBeanServer);
    } else if (serviceUrl != null) {
      // reuse existing services
      mBeanServer = serviceRegistry.getOrCreate(serviceUrl, () -> JmxUtil.findMBeanServerForServiceUrl(serviceUrl));
    } else if (agentId != null) {
      mBeanServer = JmxUtil.findMBeanServerForAgentId(agentId);
    } else {
      mBeanServer = JmxUtil.findFirstMBeanServer();
      log.debug("No serviceUrl or agentId was configured, using first MBeanServer: " + mBeanServer);
    }

    if (mBeanServer == null) {
      log.warn("No JMX server found. Not exposing Solr metrics via JMX.");
      return;
    }

    if (domain == null || domain.isEmpty()) {
      domain = registryName;
    }
    String fullDomain = domain;
    if (rootName != null && !rootName.isEmpty()) {
      fullDomain = rootName + "." + domain;
    }
    JmxObjectNameFactory jmxObjectNameFactory = new JmxObjectNameFactory(pluginInfo.name, fullDomain);
    registry = metricManager.registry(registryName);
    // filter out MetricsMap gauges - we have a better way of handling them
    MetricFilter mmFilter = (name, metric) -> !(metric instanceof MetricsMap);
    MetricFilter filter;
    if (filters.isEmpty()) {
      filter = mmFilter;
    } else {
      // apply also prefix filters
      SolrMetricManager.PrefixFilter prefixFilter = new SolrMetricManager.PrefixFilter(filters);
      filter = new SolrMetricManager.AndFilter(prefixFilter, mmFilter);
    }

    reporter = JmxReporter.forRegistry(registry)
                          .registerWith(mBeanServer)
                          .inDomain(fullDomain)
                          .filter(filter)
                          .createsObjectNamesWith(jmxObjectNameFactory)
                          .build();
    reporter.start();
    // workaround for inability to register custom MBeans (to be available in metrics 4.0?)
    listener = new MetricsMapListener(mBeanServer, jmxObjectNameFactory);
    registry.addListener(listener);

    log.info("JMX monitoring for '" + fullDomain + "' (registry '" + registryName + "') enabled at server: " + mBeanServer);
  }

  /**
   * Stops the reporter from publishing metrics.
   */
  @Override
  public synchronized void close() {
    if (reporter != null) {
      reporter.close();
      reporter = null;
    }
    if (listener != null && registry != null) {
      registry.removeListener(listener);
      listener.close();
      listener = null;
    }
  }

  /**
   * Validates that the reporter has been correctly configured.
   * Note that all configurable arguments are currently optional.
   *
   * @throws IllegalStateException if the reporter is not properly configured
   */
  @Override
  protected void validate() throws IllegalStateException {
    // Nothing to validate
  }


  /**
   * Set root name of the JMX hierarchy for this reporter. Default (null or empty) is none, ie.
   * the hierarchy will start from the domain name.
   * @param rootName root name of the JMX name hierarchy, or null or empty for default.
   */
  public void setRootName(String rootName) {
    this.rootName = rootName;
  }

  /**
   * Sets the domain with which MBeans are published. If none is set,
   * the domain defaults to the name of the registry.
   *
   * @param domain the domain
   */
  public void setDomain(String domain) {
    if (domain != null) {
      this.domain = domain;
    } else {
      this.domain = registryName;
    }
  }

  /**
   * Sets the service url for a JMX server.
   * Note that this configuration is optional.
   *
   * @param serviceUrl the service url
   */
  public void setServiceUrl(String serviceUrl) {
    this.serviceUrl = serviceUrl;
  }

  /**
   * Sets the agent id for a JMX server.
   * Note that this configuration is optional.
   *
   * @param agentId the agent id
   */
  public void setAgentId(String agentId) {
    this.agentId = agentId;
  }

  /**
   * Return configured agentId or null.
   */
  public String getAgentId() {
    return agentId;
  }

  /**
   * Return configured serviceUrl or null.
   */
  public String getServiceUrl() {
    return serviceUrl;
  }

  /**
   * Return configured domain or null.
   */
  public String getDomain() {
    return domain;
  }

  /**
   * Report only metrics with names matching any of the prefix filters.
   * @param filters list of 0 or more prefixes. If the list is empty then
   *                all names will match.
   */
  public void setFilter(List<String> filters) {
    if (filters == null || filters.isEmpty()) {
      return;
    }
    this.filters.addAll(filters);
  }

  public void setFilter(String filter) {
    if (filter != null && !filter.isEmpty()) {
      this.filters.add(filter);
    }
  }

  /**
   * Return the reporter's MBeanServer.
   *
   * @return the reporter's MBeanServer
   */
  public MBeanServer getMBeanServer() {
    return mBeanServer;
  }

  /**
   * For unit tests.
   * @return true if this reporter is actively reporting metrics to JMX.
   */
  public boolean isActive() {
    return reporter != null;
  }

  @Override
  public String toString() {
    return String.format(Locale.ENGLISH, "[%s@%s: rootName = %s, domain = %s, service url = %s, agent id = %s]",
        getClass().getName(), Integer.toHexString(hashCode()), rootName, domain, serviceUrl, agentId);
  }

  private static class MetricsMapListener extends MetricRegistryListener.Base {
    MBeanServer server;
    JmxObjectNameFactory nameFactory;
    // keep the names so that we can unregister them on core close
    Set<ObjectName> registered = new HashSet<>();

    MetricsMapListener(MBeanServer server, JmxObjectNameFactory nameFactory) {
      this.server = server;
      this.nameFactory = nameFactory;
    }

    @Override
    public void onGaugeAdded(String name, Gauge<?> gauge) {
      if (!(gauge instanceof MetricsMap)) {
        return;
      }
      synchronized (server) {
        try {
          ObjectName objectName = nameFactory.createName("gauges", nameFactory.getDomain(), name);
          log.debug("REGISTER " + objectName);
          if (registered.contains(objectName) || server.isRegistered(objectName)) {
            log.debug("-unregistering old instance of " + objectName);
            try {
              server.unregisterMBean(objectName);
            } catch (InstanceNotFoundException e) {
              // ignore
            }
          }
          // some MBean servers re-write object name to include additional properties
          ObjectInstance instance = server.registerMBean(gauge, objectName);
          if (instance != null) {
            registered.add(instance.getObjectName());
          }
        } catch (Exception e) {
          log.warn("bean registration error", e);
        }
      }
    }

    public void close() {
      synchronized (server) {
        for (ObjectName name : registered) {
          try {
            if (server.isRegistered(name)) {
              server.unregisterMBean(name);
            }
          } catch (Exception e) {
            log.debug("bean unregistration error", e);
          }
        }
        registered.clear();
      }
    }
  }
}<|MERGE_RESOLUTION|>--- conflicted
+++ resolved
@@ -33,10 +33,6 @@
 import com.codahale.metrics.MetricFilter;
 import com.codahale.metrics.MetricRegistry;
 import com.codahale.metrics.MetricRegistryListener;
-<<<<<<< HEAD
-import org.apache.solr.core.PluginInfo;
-=======
->>>>>>> ea79c668
 import org.apache.solr.metrics.MetricsMap;
 import org.apache.solr.metrics.SolrMetricManager;
 import org.apache.solr.metrics.SolrMetricReporter;
@@ -77,24 +73,7 @@
     setDomain(registryName);
   }
 
-<<<<<<< HEAD
-  /**
-   * Initializes the reporter by finding an MBeanServer
-   * and registering the metricManager's metric registry.
-   *
-   * @param pluginInfo the configuration for the reporter
-   */
-  @Override
-  public synchronized void init(PluginInfo pluginInfo) {
-    super.init(pluginInfo);
-    if (!enabled) {
-      log.info("Reporter disabled for registry " + registryName);
-      return;
-    }
-    log.debug("Initializing for registry " + registryName);
-=======
   protected synchronized void doInit() {
->>>>>>> ea79c668
     if (serviceUrl != null && agentId != null) {
       mBeanServer = JmxUtil.findFirstMBeanServer();
       log.warn("No more than one of serviceUrl({}) and agentId({}) should be configured, using first MBeanServer instead of configuration.",
